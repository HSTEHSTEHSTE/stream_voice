--- conflicted
+++ resolved
@@ -11,13 +11,8 @@
   wildcard: ['test']
   sampling_rate: 24000
 
-<<<<<<< HEAD
 exp_path: /home/hltcoe/xli/ARTS/stream_voice/exp/exp
 exp_name: b10_h2_l3_lr2_d7_00_l1
-=======
-exp_path: /home/arts/workspace/stream_voice/exp/exp
-exp_name: b11_h3_l3_lr002_w2_d7
->>>>>>> 29bded5e
 
 device: cuda
 max_seq_len: 1001 # must be [multiples of (frame_ratio + 1)] + 1
@@ -59,23 +54,13 @@
   keep_checkpoints: 10
   n_warmup_step: 10000
   gradient_acc_steps: 2
-<<<<<<< HEAD
   input_dropout: 0.0
   codec_dropout: 0.0
   top_k: 10
   temperature: 1
   label_smoothing: 1
-=======
-  input_dropout: 0.7
-  top_k: 10
-  temperature: 2
->>>>>>> 29bded5e
   optim:
     betas: [0.9, 0.98]
     eps: 1.0e-9
     weight_decay: 0.
-<<<<<<< HEAD
-    init_lr: 1.0e-2
-=======
-    init_lr: 0.02
->>>>>>> 29bded5e
+    init_lr: 1.0e-2